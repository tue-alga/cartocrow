/*
The CartoCrow library implements algorithmic geo-visualization methods,
developed at TU Eindhoven.
Copyright (C) 2021  Netherlands eScience Center and TU Eindhoven

This program is free software: you can redistribute it and/or modify
it under the terms of the GNU General Public License as published by
the Free Software Foundation, either version 3 of the License, or
(at your option) any later version.

This program is distributed in the hope that it will be useful,
but WITHOUT ANY WARRANTY; without even the implied warranty of
MERCHANTABILITY or FITNESS FOR A PARTICULAR PURPOSE.  See the
GNU General Public License for more details.

You should have received a copy of the GNU General Public License
along with this program.  If not, see <https://www.gnu.org/licenses/>.

Created by tvl (t.vanlankveld@esciencecenter.nl) on 07-11-2019
*/

#ifndef CARTOCROW_CORE_CORE_H
#define CARTOCROW_CORE_CORE_H

#include "polyline.h"
#include <CGAL/Arr_segment_traits_2.h>
#include <CGAL/Arrangement_2.h>
#include <CGAL/Bbox_2.h>
#include <CGAL/Circle_2.h>
#include <CGAL/Exact_predicates_exact_constructions_kernel.h>
#include <CGAL/Exact_predicates_inexact_constructions_kernel.h>
#include <CGAL/Line_2.h>
#include <CGAL/Point_2.h>
#include <CGAL/Polygon_2.h>
#include <CGAL/Polygon_set_2.h>
#include <CGAL/Polygon_with_holes_2.h>
#include <CGAL/Segment_2.h>
#include <CGAL/Vector_2.h>
#include <CGAL/number_utils.h>

namespace cartocrow {

/// CGAL kernel for exact constructions (uses an exact number type).
using Exact = CGAL::Exact_predicates_exact_constructions_kernel;
/// CGAL kernel for inexact constructions.
using Inexact = CGAL::Exact_predicates_inexact_constructions_kernel;

/// The number type used for coordinates.
template <class K> using Number = typename K::FT;

/// A point in the plane. See \ref CGAL::Point_2.
template <class K> using Point = CGAL::Point_2<K>;
/// A vector in the plane. See \ref CGAL::Vector_2.
template <class K> using Vector = CGAL::Vector_2<K>;
/// A circle in the plane. See \ref CGAL::Circle_2.
template <class K> using Circle = CGAL::Circle_2<K>;
/// A line in the plane. See \ref CGAL::Line_2.
template <class K> using Line = CGAL::Line_2<K>;
/// A line segment in the plane. See \ref CGAL::Segment_2.
template <class K> using Segment = CGAL::Segment_2<K>;
<<<<<<< HEAD
/// A triangle segment in the plane. See \ref CGAL::Triangle_2.
template <class K> using Triangle = CGAL::Triangle_2<K>;
=======
/// A ray in the plane. See \ref CGAL::Ray_2.
template <class K> using Ray = CGAL::Ray_2<K>;
>>>>>>> 0f699d5e

/// A polygon in the plane. See \ref CGAL::Polygon_2.
template <class K> using Polygon = CGAL::Polygon_2<K>;
/// A polygon with holes in the plane. See \ref CGAL::Polygon_2.
template <class K> using PolygonWithHoles = CGAL::Polygon_with_holes_2<K>;
/// A point set with polygonal boundaries. See \ref CGAL::Polygon_set_2.
template <class K> using PolygonSet = CGAL::Polygon_set_2<K>;

/// Axis-aligned bounding box with inexact coordinates. See \ref
/// CGAL::Bbox_2.
using Box = CGAL::Bbox_2;

/// An arrangement of objects in the plane.
template <class K> using Arrangement = CGAL::Arrangement_2<CGAL::Arr_segment_traits_2<K>>;

/// An epsilon value.
/**
 * Obviously this should be used only for non-exact computation. For this
 * reason we provide only a definition for `Number<Inexact>` and not for
 * `Number<Exact>`.
 */
constexpr const Number<Inexact> M_EPSILON = 0.0000001;

/// Converts a point from exact representation to an approximation in inexact
/// representation.
template <class K>
Point<Inexact> approximate(const Point<K>& p) {
	return Point<Inexact>(CGAL::to_double(p.x()), CGAL::to_double(p.y()));
}
/// Converts a vector from exact representation to an approximation in inexact
/// representation.
template <class K>
Vector<Inexact> approximate(const Vector<K>& v) {
	return Vector<Inexact>(CGAL::to_double(v.x()), CGAL::to_double(v.y()));
}
/// Converts a circle from exact representation to an approximation in inexact
/// representation.
template <class K>
Circle<Inexact> approximate(const Circle<K>& c) {
	return Circle<Inexact>(approximate(c.center()), CGAL::to_double(c.squared_radius()));
}
/// Converts a line from exact representation to an approximation in inexact
/// representation.
template <class K>
Line<Inexact> approximate(const Line<K>& l) {
	return Line<Inexact>(CGAL::to_double(l.a()), CGAL::to_double(l.b()), CGAL::to_double(l.c()));
}
/// Converts a ray from exact representation to an approximation in inexact
/// representation.
template <class K>
Ray<Inexact> approximate(const Ray<K>& r) {
	return Ray<Inexact>(approximate(r.source()), approximate(r.second_point()));
}
/// Converts a line segment from exact representation to an approximation in
/// inexact representation.
template <class K>
Segment<Inexact> approximate(const Segment<K>& s) {
	return Segment<Inexact>(approximate(s.start()), approximate(s.end()));
}
/// Converts a polygon from exact representation to an approximation in inexact
/// representation.
template <class K>
Polygon<Inexact> approximate(const Polygon<K>& p) {
	Polygon<Inexact> result;
	for (auto v = p.vertices_begin(); v < p.vertices_end(); ++v) {
		result.push_back(approximate(*v));
	}
	return result;
}
/// Converts a polygon with holes from exact representation to an approximation
/// in inexact representation.
template <class K>
PolygonWithHoles<Inexact> approximate(const PolygonWithHoles<K>& p) {
	PolygonWithHoles<Inexact> result(approximate(p.outer_boundary()));
	for (auto hole = p.holes_begin(); hole < p.holes_end(); ++hole) {
		result.add_hole(approximate(*hole));
	}
	return result;
}
/// Converts a polygon set from exact representation to an approximation in
/// inexact representation.
template <class K>
PolygonSet<Inexact> approximate(const PolygonSet<K>& p) {
	PolygonSet<Inexact> result;
	std::vector<PolygonWithHoles<Exact>> polygons;
	p.polygons_with_holes(std::back_inserter(polygons));
	for (auto polygon : polygons) {
		result.insert(approximate(polygon));
	}
	return result;
}
/// Converts a polyline from exact representation to an approximation in
/// inexact representation.
template <class K>
Polyline<Inexact> approximate(const Polyline<K>& p) {
	Polyline<Inexact> result;
	for (auto v = p.vertices_begin(); v < p.vertices_end(); ++v) {
		result.push_back(approximate(*v));
	}
	return result;
}

/// An RGB color. Used for storing the color of elements to be drawn.
struct Color {
	/// Red component (integer 0-255).
	int r;
	/// Green component (integer 0-255).
	int g;
	/// Blue component (integer 0-255).
	int b;
};

/// Wraps the given number \f$n\f$ to the interval \f$[a, b)\f$.
/**
 * The returned number \f$r\f$ is \f$n + k \cdot (b - a)\f$ for \f$k \in
 * \mathbb{Z}\f$ such that \f$r \in [a, b)\f$.
 */
template <class K> Number<K> wrap(Number<K> n, Number<K> a, Number<K> b) {
	Number<K> constrained = n;
	Number<K> interval_size = b - a;
	while (constrained < a)
		constrained += interval_size;
	while (a + interval_size <= constrained)
		constrained -= interval_size;
	return constrained;
}

/// Wraps the given number \f$n\f$ to the interval \f$(a, b]\f$.
/**
 * The returned number \f$r\f$ is \f$n + k \cdot (b - a)\f$ for \f$k \in
 * \mathbb{Z}\f$ such that \f$r \in (a, b]\f$.
 */
template <class K> Number<K> wrapUpper(Number<K> n, Number<K> a, Number<K> b) {
	Number<K> constrained = n;
	Number<K> interval_size = b - a;
	while (constrained <= a)
		constrained += interval_size;
	while (a + interval_size < constrained)
		constrained -= interval_size;
	return constrained;
}

/// Wraps the given number \f$\alpha\f$ to the interval \f$[\beta, \beta +
/// 2\pi)\f$.
Number<Inexact> wrapAngle(Number<Inexact> alpha, Number<Inexact> beta = 0);
/// Wraps the given number \f$\alpha\f$ to the interval \f$(\beta, \beta +
/// 2\pi]\f$.
Number<Inexact> wrapAngleUpper(Number<Inexact> alpha, Number<Inexact> beta = 0);

/// \f$2 \pi\f$, defined here for convenience.
constexpr Number<Inexact> M_2xPI = M_PI * 2;

} // namespace cartocrow

#endif //CARTOCROW_CORE_CORE_H<|MERGE_RESOLUTION|>--- conflicted
+++ resolved
@@ -58,13 +58,10 @@
 template <class K> using Line = CGAL::Line_2<K>;
 /// A line segment in the plane. See \ref CGAL::Segment_2.
 template <class K> using Segment = CGAL::Segment_2<K>;
-<<<<<<< HEAD
 /// A triangle segment in the plane. See \ref CGAL::Triangle_2.
 template <class K> using Triangle = CGAL::Triangle_2<K>;
-=======
 /// A ray in the plane. See \ref CGAL::Ray_2.
 template <class K> using Ray = CGAL::Ray_2<K>;
->>>>>>> 0f699d5e
 
 /// A polygon in the plane. See \ref CGAL::Polygon_2.
 template <class K> using Polygon = CGAL::Polygon_2<K>;
