/*
The CartoCrow library implements algorithmic geo-visualization methods,
developed at TU Eindhoven.
Copyright (C) 2021  Netherlands eScience Center and TU Eindhoven

This program is free software: you can redistribute it and/or modify
it under the terms of the GNU General Public License as published by
the Free Software Foundation, either version 3 of the License, or
(at your option) any later version.

This program is distributed in the hope that it will be useful,
but WITHOUT ANY WARRANTY; without even the implied warranty of
MERCHANTABILITY or FITNESS FOR A PARTICULAR PURPOSE.  See the
GNU General Public License for more details.

You should have received a copy of the GNU General Public License
along with this program.  If not, see <https://www.gnu.org/licenses/>.

Created by tvl (t.vanlankveld@esciencecenter.nl) on 05-12-2019
*/

#include "core.h"
#include <algorithm>
#include <cmath>
#include <CGAL/number_utils_classes.h>

namespace cartocrow {

<<<<<<< HEAD
Number<Inexact> approximate(const Number<Exact>& p) {
	return CGAL::to_double(p);
}

Point<Inexact> approximate(const Point<Exact>& p) {
	return Point<Inexact>(CGAL::to_double(p.x()), CGAL::to_double(p.y()));
}

Vector<Inexact> approximate(const Vector<Exact>& v) {
	return Vector<Inexact>(CGAL::to_double(v.x()), CGAL::to_double(v.y()));
}

Circle<Inexact> approximate(const Circle<Exact>& c) {
	return Circle<Inexact>(approximate(c.center()), CGAL::to_double(c.squared_radius()));
}

Line<Inexact> approximate(const Line<Exact>& l) {
	return Line<Inexact>(CGAL::to_double(l.a()), CGAL::to_double(l.b()), CGAL::to_double(l.c()));
}

Segment<Inexact> approximate(const Segment<Exact>& s) {
	return Segment<Inexact>(approximate(s.start()), approximate(s.end()));
}

Polygon<Inexact> approximate(const Polygon<Exact>& p) {
	Polygon<Inexact> result;
	for (auto v = p.vertices_begin(); v < p.vertices_end(); ++v) {
		result.push_back(approximate(*v));
	}
	return result;
}

PolygonWithHoles<Inexact> approximate(const PolygonWithHoles<Exact>& p) {
	PolygonWithHoles<Inexact> result(approximate(p.outer_boundary()));
	for (auto hole = p.holes_begin(); hole < p.holes_end(); ++hole) {
		result.add_hole(approximate(*hole));
	}
	return result;
}

PolygonSet<Inexact> approximate(const PolygonSet<Exact>& p) {
	PolygonSet<Inexact> result;
	std::vector<PolygonWithHoles<Exact>> polygons;
	p.polygons_with_holes(std::back_inserter(polygons));
	for (auto polygon : polygons) {
		result.insert(approximate(polygon));
	}
	return result;
}

Color Color::shaded(double f) const {
	f = std::clamp(f, 0.0, 2.0);
	if (f < 1) {
		// darken (shade)
		return {
			(int) std::round(r * f),
			(int) std::round(g * f),
			(int) std::round(b * f)
		};
	} else {
		// lighten (tint)
		f -= 1;
		return {
			(int) std::round(r + (255 - r) * f),
			(int) std::round(g + (255 - g) * f),
			(int) std::round(b + (255 - b) * f),
		};
	}
}

=======
>>>>>>> 586103aa
Number<Inexact> wrapAngle(Number<Inexact> alpha, Number<Inexact> beta) {
	return wrap<Inexact>(alpha, beta, beta + M_2xPI);
}

Number<Inexact> wrapAngleUpper(Number<Inexact> alpha, Number<Inexact> beta) {
	return wrapUpper<Inexact>(alpha, beta, beta + M_2xPI);
}

} // namespace cartocrow<|MERGE_RESOLUTION|>--- conflicted
+++ resolved
@@ -26,57 +26,6 @@
 
 namespace cartocrow {
 
-<<<<<<< HEAD
-Number<Inexact> approximate(const Number<Exact>& p) {
-	return CGAL::to_double(p);
-}
-
-Point<Inexact> approximate(const Point<Exact>& p) {
-	return Point<Inexact>(CGAL::to_double(p.x()), CGAL::to_double(p.y()));
-}
-
-Vector<Inexact> approximate(const Vector<Exact>& v) {
-	return Vector<Inexact>(CGAL::to_double(v.x()), CGAL::to_double(v.y()));
-}
-
-Circle<Inexact> approximate(const Circle<Exact>& c) {
-	return Circle<Inexact>(approximate(c.center()), CGAL::to_double(c.squared_radius()));
-}
-
-Line<Inexact> approximate(const Line<Exact>& l) {
-	return Line<Inexact>(CGAL::to_double(l.a()), CGAL::to_double(l.b()), CGAL::to_double(l.c()));
-}
-
-Segment<Inexact> approximate(const Segment<Exact>& s) {
-	return Segment<Inexact>(approximate(s.start()), approximate(s.end()));
-}
-
-Polygon<Inexact> approximate(const Polygon<Exact>& p) {
-	Polygon<Inexact> result;
-	for (auto v = p.vertices_begin(); v < p.vertices_end(); ++v) {
-		result.push_back(approximate(*v));
-	}
-	return result;
-}
-
-PolygonWithHoles<Inexact> approximate(const PolygonWithHoles<Exact>& p) {
-	PolygonWithHoles<Inexact> result(approximate(p.outer_boundary()));
-	for (auto hole = p.holes_begin(); hole < p.holes_end(); ++hole) {
-		result.add_hole(approximate(*hole));
-	}
-	return result;
-}
-
-PolygonSet<Inexact> approximate(const PolygonSet<Exact>& p) {
-	PolygonSet<Inexact> result;
-	std::vector<PolygonWithHoles<Exact>> polygons;
-	p.polygons_with_holes(std::back_inserter(polygons));
-	for (auto polygon : polygons) {
-		result.insert(approximate(polygon));
-	}
-	return result;
-}
-
 Color Color::shaded(double f) const {
 	f = std::clamp(f, 0.0, 2.0);
 	if (f < 1) {
@@ -97,8 +46,6 @@
 	}
 }
 
-=======
->>>>>>> 586103aa
 Number<Inexact> wrapAngle(Number<Inexact> alpha, Number<Inexact> beta) {
 	return wrap<Inexact>(alpha, beta, beta + M_2xPI);
 }
