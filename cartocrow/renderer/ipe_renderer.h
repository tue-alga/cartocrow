/*
The CartoCrow library implements algorithmic geo-visualization methods,
developed at TU Eindhoven.
Copyright (C) 2021  Netherlands eScience Center and TU Eindhoven

This program is free software: you can redistribute it and/or modify
it under the terms of the GNU General Public License as published by
the Free Software Foundation, either version 3 of the License, or
(at your option) any later version.

This program is distributed in the hope that it will be useful,
but WITHOUT ANY WARRANTY; without even the implied warranty of
MERCHANTABILITY or FITNESS FOR A PARTICULAR PURPOSE.  See the
GNU General Public License for more details.

You should have received a copy of the GNU General Public License
along with this program.  If not, see <https://www.gnu.org/licenses/>.
*/

#ifndef CARTOCROW_RENDERER_IPE_RENDERER_H
#define CARTOCROW_RENDERER_IPE_RENDERER_H

#include <ipeattributes.h>
#include <ipelib.h>

#include <filesystem>
#include <stack>

#include "geometry_painting.h"
#include "geometry_renderer.h"

namespace cartocrow::renderer {

/// The style for the Ipe renderer.
struct IpeRendererStyle {
	/// The draw mode.
	int m_mode = GeometryRenderer::stroke;
	/// The diameter of points.
	double m_pointSize = 10;
	/// The color of points and lines.
	ipe::Color m_strokeColor = ipe::Color(0, 0, 0);
	/// The width of lines.
	double m_strokeWidth = 1;
	/// The color of filled shapes.
	ipe::Color m_fillColor = ipe::Color(0, 102, 203);
	/// The opacity of filled shapes, as a symbolic Ipe attribute.
	ipe::Attribute m_fillOpacity;
};

/// Ipe specialization of the GeometryRenderer.
/**
 * Construct the IpeRenderer with a painting, and call \ref save() to render
 * the painting to a file. \ref save() can be called more than one time (for
 * example after changing the painting) if desired.
 *
 * ## Ipelib
 *
 * Ipelib works with raw pointers a lot. In general, after adding an object to
 * a parent (for example, adding a page to a document), the parent takes
 * possession of the added object. This means that the parent's destructor will
 * also delete the added object. Because of this behavior, IpeRenderer
 * unavoidably has several methods that return raw pointers to newly allocated
 * objects.
 *
 * ## Rendering strings
 *
 * Ipe uses LaTeX to render text, so any strings rendered through the
 * IpeRenderer will be interpreted by LaTeX. IpeRenderer escapes strings
 * containing reserved characters to make sure they get displayed correctly.
 */
class IpeRenderer : public GeometryRenderer {

  public:
	IpeRenderer() = default;

	/// Constructs a IpeRenderer for the given painting.
<<<<<<< HEAD
	IpeRenderer(const std::shared_ptr<GeometryPainting>& painting);
=======
	IpeRenderer(std::shared_ptr<GeometryPainting> painting);
	IpeRenderer(const std::shared_ptr<GeometryPainting>& painting);
	IpeRenderer(const std::shared_ptr<GeometryPainting>& painting, const std::string& name);
>>>>>>> ca78d6d2

	/// Saves the painting to an Ipe file with the given name.
	void save(const std::filesystem::path& file);

	void draw(const Point<Inexact>& p) override;
	void draw(const Segment<Inexact>& s) override;
	void draw(const Polygon<Inexact>& p) override;
	void draw(const PolygonWithHoles<Inexact>& p) override;
	void draw(const Circle<Inexact>& c) override;
	void draw(const BezierSpline& s) override;
	void draw(const Line<Inexact>& l) override;
	void draw(const Ray<Inexact>& r) override;
	void draw(const Polyline<Inexact>& p) override;
	void drawText(const Point<Inexact>& p, const std::string& text) override;

	void pushStyle() override;
	void popStyle() override;
	void setMode(int mode) override;
	void setStroke(Color color, double width) override;
	void setFill(Color color) override;
	void setFillOpacity(int alpha) override;

	void addPainting(const std::shared_ptr<GeometryPainting>& painting);
	void addPainting(const std::shared_ptr<GeometryPainting>& painting, const std::string& name);

  private:
	/// Converts a polygon to an Ipe curve.
	ipe::Curve* convertPolygonToCurve(const Polygon<Inexact>& p) const;
	/// Converts a polyline to an Ipe curve.
	ipe::Curve* convertPolylineToCurve(const Polyline<Inexact>& p) const;
	/// Returns Ipe attributes to style an Ipe path with the current style.
	ipe::AllAttributes getAttributesForStyle() const;
	/// Escapes LaTeX's [reserved characters](https://latexref.xyz/Reserved-characters.html)
	/// `# $ % & { } _ ~ ^ \` so that the resulting string can safely be used in
	/// an Ipe file.
	std::string escapeForLaTeX(const std::string& text) const;

	struct DrawnPainting {
		/// The painting itself.
		std::shared_ptr<GeometryPainting> m_painting;
		/// The name of the painting displayed as a layer name in ipe.
		std::optional<std::string> name;
	};

	/// The paintings we're drawing.
	std::vector<DrawnPainting> m_paintings;
	/// The current drawing style.
	IpeRendererStyle m_style;
	/// A stack of drawing styles, used by \ref pushStyle() and \ref popStyle()
	/// to store previously pushed styles.
	std::stack<IpeRendererStyle> m_styleStack;
	/// The page we are drawing to. Only valid while drawing (in \ref save()).
	/**
	 * Ipelib deletes pages when the Document is destructed, so we need to
     * avoid destructing pages ourselves.
     */
	ipe::Page* m_page;
	/// Ipe style sheet with the alpha values in this drawing.
	ipe::StyleSheet* m_alphaSheet;
	/// The index of the Ipe layer we are currently drawing to.
	int m_layer;
};

} // namespace cartocrow::renderer

#endif //CARTOCROW_RENDERER_IPE_RENDERER_H<|MERGE_RESOLUTION|>--- conflicted
+++ resolved
@@ -74,13 +74,8 @@
 	IpeRenderer() = default;
 
 	/// Constructs a IpeRenderer for the given painting.
-<<<<<<< HEAD
-	IpeRenderer(const std::shared_ptr<GeometryPainting>& painting);
-=======
-	IpeRenderer(std::shared_ptr<GeometryPainting> painting);
 	IpeRenderer(const std::shared_ptr<GeometryPainting>& painting);
 	IpeRenderer(const std::shared_ptr<GeometryPainting>& painting, const std::string& name);
->>>>>>> ca78d6d2
 
 	/// Saves the painting to an Ipe file with the given name.
 	void save(const std::filesystem::path& file);
