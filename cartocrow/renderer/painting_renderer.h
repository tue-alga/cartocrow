/*
The CartoCrow library implements algorithmic geo-visualization methods,
developed at TU Eindhoven.
Copyright (C) 2021  Netherlands eScience Center and TU Eindhoven

This program is free software: you can redistribute it and/or modify
it under the terms of the GNU General Public License as published by
the Free Software Foundation, either version 3 of the License, or
(at your option) any later version.

This program is distributed in the hope that it will be useful,
but WITHOUT ANY WARRANTY; without even the implied warranty of
MERCHANTABILITY or FITNESS FOR A PARTICULAR PURPOSE.  See the
GNU General Public License for more details.

You should have received a copy of the GNU General Public License
along with this program.  If not, see <https://www.gnu.org/licenses/>.
*/

#ifndef CARTOCROW_RENDERER_STORED_PAINTING_H
#define CARTOCROW_RENDERER_STORED_PAINTING_H

#include "geometry_painting.h"
#include "geometry_renderer.h"

namespace cartocrow::renderer {

/// Renderer that does not actually render, but instead serves as a painting
/// that stores the render commands executed, so that they can later be rendered
/// by another renderer. This is meant to be used for debug drawing and so on.
class PaintingRenderer : public GeometryPainting, public GeometryRenderer {

  public:
	/// Creates a new painting renderer.
	PaintingRenderer();

	void paint(GeometryRenderer& renderer) const override;

	void draw(const Point<Inexact>& p) override;
	void draw(const Segment<Inexact>& s) override;
	void draw(const Polygon<Inexact>& p) override;
	void draw(const PolygonWithHoles<Inexact>& p) override;
	void draw(const Circle<Inexact>& c) override;
<<<<<<< HEAD
	void draw(const Ellipse& e) override;
	//void draw(const BezierSpline& s) override;
=======
	void draw(const BezierSpline& s) override;
	void draw(const Line<Inexact>& l) override;
	void draw(const Ray<Inexact>& r) override;
	void draw(const Polyline<Inexact>& p) override;
>>>>>>> 586103aa
	void drawText(const Point<Inexact>& p, const std::string& text) override;

	void pushStyle() override;
	void popStyle() override;
	void setMode(int mode) override;
	void setStroke(Color color, double width) override;
	void setStrokeOpacity(int alpha) override;
	void setFill(Color color) override;
	void setFillOpacity(int alpha) override;

  private:
	struct Style {
		/// The draw mode.
		int m_mode = GeometryRenderer::stroke;
		/// The diameter of points.
		double m_pointSize = 10;
		/// The color of points and lines.
		Color m_strokeColor = Color{0, 0, 0};
		/// The width of lines.
		double m_strokeWidth = 1;
		/// The opacity of lines.
		double m_strokeOpacity = 255;
		/// The color of filled shapes.
		Color m_fillColor = Color{0, 102, 203};
		/// The opacity of filled shapes.
		double m_fillOpacity = 255;
	};
	using Label = std::pair<Point<Inexact>, std::string>;
	using DrawableObject = std::variant<Point<Inexact>, Segment<Inexact>, Polygon<Inexact>,
<<<<<<< HEAD
	                                    PolygonWithHoles<Inexact>, Circle<Inexact>, Ellipse, Label,
	                                    Style>;
=======
	                                    PolygonWithHoles<Inexact>, Circle<Inexact>, BezierSpline,
	                                    Line<Inexact>, Ray<Inexact>, Polyline<Inexact>, Label, Style>;
>>>>>>> 586103aa
	std::vector<DrawableObject> m_objects;
	Style m_style;
};

} // namespace cartocrow::renderer

#endif //CARTOCROW_RENDERER_STORED_PAINTING_H<|MERGE_RESOLUTION|>--- conflicted
+++ resolved
@@ -41,15 +41,11 @@
 	void draw(const Polygon<Inexact>& p) override;
 	void draw(const PolygonWithHoles<Inexact>& p) override;
 	void draw(const Circle<Inexact>& c) override;
-<<<<<<< HEAD
 	void draw(const Ellipse& e) override;
-	//void draw(const BezierSpline& s) override;
-=======
 	void draw(const BezierSpline& s) override;
 	void draw(const Line<Inexact>& l) override;
 	void draw(const Ray<Inexact>& r) override;
 	void draw(const Polyline<Inexact>& p) override;
->>>>>>> 586103aa
 	void drawText(const Point<Inexact>& p, const std::string& text) override;
 
 	void pushStyle() override;
@@ -79,13 +75,9 @@
 	};
 	using Label = std::pair<Point<Inexact>, std::string>;
 	using DrawableObject = std::variant<Point<Inexact>, Segment<Inexact>, Polygon<Inexact>,
-<<<<<<< HEAD
-	                                    PolygonWithHoles<Inexact>, Circle<Inexact>, Ellipse, Label,
-	                                    Style>;
-=======
-	                                    PolygonWithHoles<Inexact>, Circle<Inexact>, BezierSpline,
-	                                    Line<Inexact>, Ray<Inexact>, Polyline<Inexact>, Label, Style>;
->>>>>>> 586103aa
+	                                    PolygonWithHoles<Inexact>, Circle<Inexact>, Ellipse,
+	                                    BezierSpline, Line<Inexact>, Ray<Inexact>,
+	                                    Polyline<Inexact>, Label, Style>;
 	std::vector<DrawableObject> m_objects;
 	Style m_style;
 };
