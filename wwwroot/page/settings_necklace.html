<!-- To be loaded as support card. -->
<div class="aga-padded">
  <!-- Note that we'er not using forms to disable submitting data on pressing the "Enter" key. -->
  <div>
    <h3>Input data</h3>
    <div class="form-field">
      <label class="inline-label" for="geometry_file_in">Map</label>
      <input
        type="file"
        id="geometry_file_in"
        name="geometry_file"
        accept="text/xml, image/svg+xml"
        onchange="onChangedGeometryFile(this.files[0]);"
      />
      <div class="explanation">
        Select a map in SVG format, containing the regions and the necklace shape.
      </div>
    </div>
    <div class="form-field">
      <label class="inline-label" for="data_file_in">Data</label>
      <input
        type="file"
        id="data_file_in"
        name="data_file"
        accept="text/plain"
        onchange="onChangedDataFile(this.files[0]);"
      />
      <div class="explanation">
        Select a plain text file with data values for each region.
      </div>
    </div>
    <div class="form-field">
      <label class="inline-label" for="data_value_in">Attribute</label>
      <select
        id="data_value_in"
        name="data_value"
        onchange="onChangedNecklaceSettings();"
      >
        <option value=""></option>
      </select>
      <div class="explanation">
        Select which attribute in the data file should be used.
      </div>
    </div>
  </div>
  <div
    oninput="onInputNecklaceSettings();"
    onchange="onChangedNecklaceSettings();"
  >
    <h3>Options</h3>
    <div class="form-field">
      <div class="inline-label">Interval</div>
      <select id="interval_in" name="interval">
        <option value="centroid">Centroid</option>
        <option value="wedge">Wedge</option>
      </select>
<<<<<<< HEAD
      <div class="explanation">
        This determines the intervals used on the necklace (...?)
      </div>
=======
      <label for="interval_in" style="margin-left: 8px;">Interval Type</label>
>>>>>>> 4ead1a7a
    </div>
    <div class="form-field">
      <div class="inline-label">Order</div>
      <select id="order_in" name="order">
<<<<<<< HEAD
        <option value="fixed">Fixed</option>
        <option value="any">Any</option>
      </select>
      <div class="explanation">
        This determines the order (...?)
      </div>
=======
        <option value="fixed">Fixed Order</option>
        <option value="any">Variable Order</option>
      </select>
      <label for="order_in" style="margin-left: 8px;">Order Type</label>
    </div>
    <div>
      <input
        id="centroid_interval_length_in"
        type="range"
        name="centroid_interval_length"
        min="0.0"
        max="1.0"
        step="0.01"
        value="0.2"
      />
      <label for="centroid_interval_length" style="margin-left: 8px;"
        >Centroid Interval Length</label
      >
      <output
        id="centroid_interval_length_out"
        name="centroid_interval_length"
        for="centroid_interval_length"
      ></output>
    </div>
    <div>
      <input
        id="wedge_interval_length_min_in"
        type="range"
        name="wedge_interval_length_min"
        min="0.0"
        max="1.0"
        step="0.01"
        value="0.0"
      />
      <label for="wedge_interval_length_min" style="margin-left: 8px;"
        >Wedge Interval Minimum</label
      >
      <output
        id="wedge_interval_length_min_out"
        name="wedge_interval_length_min"
        for="wedge_interval_length_min"
      ></output>
>>>>>>> 4ead1a7a
    </div>
    <div class="form-field">
      <label class="inline-label" for="buffer_rad_in">Buffer</label>
      <input
        id="buffer_rad_in"
        type="range"
        name="buffer_rad"
        min="0.0"
        max="1.0"
        step="0.01"
        value="0.0"
      />
      <output id="buffer_rad_out" name="buffer_rad" for="buffer_rad"></output>
      <div class="explanation">
        Size of the buffer region maintained around beads.
      </div>
    </div>
    <div class="form-field">
      <label class="inline-label" for="aversion_in">Aversion</label>
      <input
        id="aversion_in"
        type="range"
        name="aversion"
        min="0.0"
        max="1.0"
        step="0.01"
        value="0.0"
      />
      <output id="aversion_out" name="aversion" for="aversion"></output>
      <div class="explanation">
        Aversion force between beads (...?)
      </div>
    </div>
    <div class="form-field">
      <div>
        <input
          type="checkbox"
          id="ignore_point_regions_in"
          name="point_regions"
        />
        <label for="ignore_point_regions_in">Ignore Point Regions</label>
      </div>
    </div>
    <div>
      <input
        id="bead_id_font_size_in"
        type="range"
        name="bead_id_font_size"
        min="1"
        max="32"
        step="1"
        value="16"
      />
      <label for="bead_id_font_size" style="margin-left: 8px;"
        >Bead ID Size</label
      >
      <output
        id="bead_id_font_size_out"
        name="bead_id_font_size"
        for="bead_id_font_size"
      ></output>
    </div>
  </div>
  <h3>Output</h3>
  <div>
    <div>
      <input
        id="geometry_out"
        class="output-textarea"
        type="text"
        name="geometry_out"
        value=""
        readonly="true"
      />
    </div>
    <div>
      <button onclick="navigator.clipboard.writeText(geometry_out.value);">
        Copy to Clipboard
      </button>
    </div>
  </div>
</div><|MERGE_RESOLUTION|>--- conflicted
+++ resolved
@@ -49,36 +49,27 @@
   >
     <h3>Options</h3>
     <div class="form-field">
-      <div class="inline-label">Interval</div>
+      <label class="inline-label" for="interval_in">Interval</label>
       <select id="interval_in" name="interval">
         <option value="centroid">Centroid</option>
         <option value="wedge">Wedge</option>
       </select>
-<<<<<<< HEAD
       <div class="explanation">
-        This determines the intervals used on the necklace (...?)
+        This determines the positioning and size of the intervals used on the necklace.
       </div>
-=======
-      <label for="interval_in" style="margin-left: 8px;">Interval Type</label>
->>>>>>> 4ead1a7a
     </div>
     <div class="form-field">
-      <div class="inline-label">Order</div>
+      <label class="inline-label" for="order_in">Order type</label>
       <select id="order_in" name="order">
-<<<<<<< HEAD
         <option value="fixed">Fixed</option>
-        <option value="any">Any</option>
+        <option value="any">Variable</option>
       </select>
       <div class="explanation">
-        This determines the order (...?)
+        This determines the order in which beads are added to the necklace.
       </div>
-=======
-        <option value="fixed">Fixed Order</option>
-        <option value="any">Variable Order</option>
-      </select>
-      <label for="order_in" style="margin-left: 8px;">Order Type</label>
     </div>
-    <div>
+    <div class="form-field">
+      <label class="inline-label" for="centroid_interval_length_in">Centroid interval length</label>
       <input
         id="centroid_interval_length_in"
         type="range"
@@ -88,16 +79,17 @@
         step="0.01"
         value="0.2"
       />
-      <label for="centroid_interval_length" style="margin-left: 8px;"
-        >Centroid Interval Length</label
-      >
       <output
         id="centroid_interval_length_out"
         name="centroid_interval_length"
         for="centroid_interval_length"
       ></output>
+      <div class="explanation">
+        (...?)
+      </div>
     </div>
-    <div>
+    <div class="form-field">
+      <label class="inline-label" for="wedge_interval_length_min_in">Wedge interval minimum</label>
       <input
         id="wedge_interval_length_min_in"
         type="range"
@@ -107,15 +99,14 @@
         step="0.01"
         value="0.0"
       />
-      <label for="wedge_interval_length_min" style="margin-left: 8px;"
-        >Wedge Interval Minimum</label
-      >
       <output
         id="wedge_interval_length_min_out"
         name="wedge_interval_length_min"
         for="wedge_interval_length_min"
       ></output>
->>>>>>> 4ead1a7a
+      <div class="explanation">
+        (...?)
+      </div>
     </div>
     <div class="form-field">
       <label class="inline-label" for="buffer_rad_in">Buffer</label>
@@ -150,16 +141,7 @@
       </div>
     </div>
     <div class="form-field">
-      <div>
-        <input
-          type="checkbox"
-          id="ignore_point_regions_in"
-          name="point_regions"
-        />
-        <label for="ignore_point_regions_in">Ignore Point Regions</label>
-      </div>
-    </div>
-    <div>
+      <label class="inline-label" for="bead_id_font_size_in">Bead ID size</label>
       <input
         id="bead_id_font_size_in"
         type="range"
@@ -169,14 +151,21 @@
         step="1"
         value="16"
       />
-      <label for="bead_id_font_size" style="margin-left: 8px;"
-        >Bead ID Size</label
-      >
       <output
         id="bead_id_font_size_out"
         name="bead_id_font_size"
         for="bead_id_font_size"
       ></output>
+    </div>
+    <div class="form-field">
+      <div>
+        <input
+          type="checkbox"
+          id="ignore_point_regions_in"
+          name="point_regions"
+        />
+        <label for="ignore_point_regions_in">Ignore Point Regions</label>
+      </div>
     </div>
   </div>
   <h3>Output</h3>
