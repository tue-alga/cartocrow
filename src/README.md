--- conflicted
+++ resolved
@@ -39,36 +39,4 @@
 
 ```sh
 sudo apt install build-essential cmake doxygen libgoogle-glog-dev libgflags-dev imagemagick-6.q16 texlive-xetex php7.2-cli libtinyxml2-dev
-```
-<<<<<<< HEAD
-
-## Code styles
-
-Note that within the CMakeLists files, we follow a loose naming convention:
-- All variables are UPPER_CASE, all methods are lower_case.
-- All project-specific CMake build options have the GEOVIZ_ prefix.
-- Similar to CMake, most variables are [project_name]_<target_name>_<type> (e.g. GEOVIZ_INSTALL_SOURCE_DIR or NECKLACE_MAP_TARGET)._
-- Applications exposing the functionality of an individual library are suffixed by _CLA (for command-line application).
-
-For the C++ code, we follow the Google style guide (https://google.github.io/styleguide/cppguide.html) with minor adjustments.
-- Source files use the .cpp extension. Template implementations may be separated from their declaration in a file with the same name and the .inc extension.
-- The order of #include directives is not strictly alphabetical: within each block, all files in a specific directory precede the files in sub-directories.
-- Whenever a code block is spread over multiple lines, the opening character (e.g. brace) will be placed on the next line and the opening and closing characters have the same indentation.
-  Why? This greatly increases ease of matching opening and closing characters.
-- As a rule of thumb, closing braces are followed by a comment repeating the statement that opened them (e.g. "} // namespace geoviz").
-  Why? This makes program flow more obvious.
-- Whenever possible, define complex and composite types early (whether using typedef or using). This especially applies to templated types.
-  Why? There are several reasons for this decision. For templated types, this may improve compiler error message readability (depending on the compiler). Giving a type an explicit (new) name or a shorter name, may increase readibility. Note that one type may be given several aliases to indicate the different roles in which that type is used. Defining types early makes changing those types easy (if required by some later changes to the code). Note that when the type used in one role may change, the other roles may keep the old type.
-- Use the "auto" keyword extremely sparsely.
-  Why? While the "auto" keyword may increase coding speed, it comes at the cost of readibility: it is not immediately apparant what the type actually is. While decent IDE's will provide the underlying type when hovering over the variable, this depends on the IDE maintaining a correct lookup table and in many cases this is very unstable/error-prone. Even when the type is given on the same line as the variable is declared, this will often no longer be the case when the variable is used. Generally, an "auto" type can be replaced by an explicit typedef or using statement that gives an informative name to the type.
-- When defining a method with default parameters that was declared elsewhere, repeat the default value as a comment.
-  Why? This will provide a good reminder of the value, as the declaration is often invisible (e.g. when using "go to declaration" to view the workings of the method).
-- Prefer single line comments over short multi-line comments.
-  Why? This support easily disabling code blocks temporarily, e.g. while debugging.
-- When deciding on a name, prefer to start with more general parts before more specific parts (e.g. my_point_x as opposed to my_x_point).
-- Add inline spaces if this would make similar parts of multiple lines line up better. For example, when setting multiple values in sequence, you may add spaces before the = character to line them up.
-- When declaring pointer variables, always place the * adjacent to the type (e.g. const char* my_variable).
-- Whenever spreading function parameters/arguments over multiple lines, always put the first one on a new line. Prefer to use exactly 1 parameter/argument per line.
-- When naming elements in camel case, only capitalize the first letter of an abbreviation.
-=======
->>>>>>> 027e4245
+```